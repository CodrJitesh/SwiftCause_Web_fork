--- conflicted
+++ resolved
@@ -12,12 +12,8 @@
     "@faker-js/faker": "^9.7.0",
     "@fortawesome/fontawesome-free": "^6.7.2",
     "chart.js": "^4.4.9",
-<<<<<<< HEAD
+    "date-fns": "^4.1.0",
     "firebase": "^11.6.1",
-=======
-    "date-fns": "^4.1.0",
-    "firebase": "^10.14.1",
->>>>>>> c8bffc7d
     "firebaseui": "^6.1.0",
     "lucide-react": "^0.492.0",
     "motion": "^12.9.1",
@@ -27,11 +23,8 @@
     "react-dom": "^19.0.0",
     "react-router": "^7.5.1",
     "recharts": "^2.15.3",
-<<<<<<< HEAD
     "stripe": "^18.0.0"
-=======
     "uuid": "^11.1.0"
->>>>>>> c8bffc7d
   },
   "devDependencies": {
     "@tailwindcss/postcss": "^4",
