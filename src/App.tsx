--- conflicted
+++ resolved
@@ -95,12 +95,10 @@
   createdAt?: string;
   endDate?: string;
   organizationId?: string;
-<<<<<<< HEAD
-=======
+
   donationCount?: number;
 
-  // Enhanced configuration
->>>>>>> cfaf8ac4
+
   configuration: CampaignConfiguration;
   assignedKiosks?: string[];
   isGlobal?: boolean;
