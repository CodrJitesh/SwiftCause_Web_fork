--- conflicted
+++ resolved
@@ -9,11 +9,8 @@
   query,
   orderBy,
   limit,
-<<<<<<< HEAD
   deleteDoc,
-=======
   Timestamp
->>>>>>> d96e93c1
 } from 'firebase/firestore';
 
 export async function getCampaigns() {
@@ -82,15 +79,14 @@
   return { id: docRef.id, ...campaignData };
 }
 
-<<<<<<< HEAD
 export async function deleteCampaign(campaignId: string) {
   const ref = doc(db, 'campaigns', campaignId);
   await deleteDoc(ref);
-=======
+}
+
 export async function getRecentDonations(limitCount: number) {
   const donationsRef = collection(db, 'donations');
   const q = query(donationsRef, orderBy('timestamp', 'desc'), limit(limitCount));
   const snapshot = await getDocs(q);
   return snapshot.docs.map(d => ({ id: d.id, ...d.data() }));
->>>>>>> d96e93c1
 }