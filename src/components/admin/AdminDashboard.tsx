import { useState, useEffect } from 'react';
import { Button } from '../ui/button';
import { Card, CardContent, CardDescription, CardHeader, CardTitle } from '../ui/card';
import { Badge } from '../ui/badge';
import { Progress } from '../ui/progress';
import {
  XAxis,
  YAxis,
  CartesianGrid,
  Tooltip,
  Legend,
  BarChart,
  Bar,
  ResponsiveContainer,
  PieChart,
  Pie,
  Cell
} from 'recharts';
import {
  DollarSign,
  TrendingUp,
  Settings,
  Heart,
  Globe,
  Activity,
  AlertCircle,
  CheckCircle,
  ArrowUp,
  Database,
  UserCog,
  LogOut,
  Plus,
  Download,
  RefreshCw
} from 'lucide-react';
import { Screen, AdminSession, Permission } from '../../App';
import { db } from '../../lib/firebase';
import {
  collection,
  query,
  orderBy,
  limit,
  getDocs,
  DocumentData,
} from 'firebase/firestore';
import { useDashboardData } from '../../hooks/useDashboardData';

interface AdminDashboardProps {
  onNavigate: (screen: Screen) => void;
  onLogout: () => void;
  userSession: AdminSession;
  hasPermission: (permission: Permission) => boolean;
}

const CHART_COLORS = ['#3B82F6', '#8B5CF6', '#EF4444', '#10B981', '#F59E0B', '#6366F1'];

export function AdminDashboard({ onNavigate, onLogout, userSession, hasPermission }: AdminDashboardProps) {
  const {
    stats,
    recentActivities,
    alerts,
    loading,
    error,
    refreshDashboard
  } = useDashboardData();

  const [topCampaigns, setTopCampaigns] = useState<DocumentData[]>([]);
  const [goalComparisonData, setGoalComparisonData] = useState<any[]>([]);
  const [categoryData, setCategoryData] = useState<any[]>([]);

  useEffect(() => {
    const fetchChartData = async () => {
      try {
        const campaignsRef = collection(db, 'campaigns');
        const topListQuery = query(campaignsRef, orderBy('collectedAmount', 'desc'), limit(4));
        const topListSnapshot = await getDocs(topListQuery);
        setTopCampaigns(topListSnapshot.docs.map(doc => ({ id: doc.id, ...doc.data() })));

        const topChartQuery = query(campaignsRef, orderBy('collectedAmount', 'desc'), limit(5));
        const topChartSnapshot = await getDocs(topChartQuery);
        const comparisonData = topChartSnapshot.docs.map(doc => {
            const data = doc.data();
            return {
                name: data.title,
                Collected: data.collectedAmount || 0,
                Goal: data.goalAmount || 0,
            }
        });
        setGoalComparisonData(comparisonData);

        const allCampaignsSnapshot = await getDocs(campaignsRef);
        const tagCounts: { [key: string]: number } = {};
        let totalTags = 0;
        allCampaignsSnapshot.forEach(doc => {
          const tags = doc.data().tags;
          if (Array.isArray(tags) && tags.length > 0) {
            tags.forEach(tag => {
              tagCounts[tag] = (tagCounts[tag] || 0) + 1;
              totalTags++;
            });
          }
        });
        if (totalTags > 0) {
          const formattedCategoryData = Object.keys(tagCounts).map((name, index) => ({
            name,
            value: Math.round((tagCounts[name] / totalTags) * 100),
            color: CHART_COLORS[index % CHART_COLORS.length],
          }));
          setCategoryData(formattedCategoryData);
        }

      } catch (error) {
        console.error("Error fetching chart data: ", error);
      }
    };

    fetchChartData();
  }, []);

  const handleRefresh = () => {
    refreshDashboard();
  };

  const formatCurrency = (amount: number) => new Intl.NumberFormat('en-US', { style: 'currency', currency: 'USD', minimumFractionDigits: 0 }).format(amount);
  const formatNumber = (num: number) => new Intl.NumberFormat('en-US').format(num);
  
  const formatLargeCurrency = (amount: number) => {
    if (amount === 0) return '$0';
    if (!amount || typeof amount !== 'number') return '...';
    
    const tiers = [
        { value: 1e12, name: 'T' },
        { value: 1e9,  name: 'B' },
        { value: 1e6,  name: 'M' },
        { value: 1e3,  name: 'K' },
    ];

    const tier = tiers.find(t => amount >= t.value);

    if (tier) {
      const value = (amount / tier.value).toFixed(1);
      const [integerPart, decimalPart] = value.split('.');
      const paddedInteger = integerPart.padStart(3, '0');
      return `$ ${paddedInteger}.${decimalPart} ${tier.name}`;
    }
    
    return formatCurrency(amount);
  };

  const getActivityIcon = (type: string) => {
    switch (type) {
      case 'donation': return <Heart className="w-4 h-4 text-green-600" />;
      case 'campaign': return <TrendingUp className="w-4 h-4 text-blue-600" />;
      case 'kiosk': return <Settings className="w-4 h-4 text-orange-600" />;
      default: return <Activity className="w-4 h-4 text-gray-600" />;
    }
  };

  const getAlertIcon = (type: string) => {
    switch (type) {
      case 'warning': return <AlertCircle className="w-4 h-4 text-yellow-600" />;
      case 'success': return <CheckCircle className="w-4 h-4 text-green-600" />;
      default: return <Activity className="w-4 h-4 text-blue-600" />;
    }
  };

  return (
    <div className="min-h-screen bg-gray-50">
      <header className="bg-white shadow-sm border-b">
        <div className="max-w-7xl mx-auto px-4 sm:px-6 lg:px-8">
            <div className="flex items-center justify-between h-16">
                <div className="flex items-center space-x-4">
                    <div className="flex h-10 w-10 items-center justify-center rounded-lg bg-gradient-to-br from-indigo-600 to-purple-600">
                        <Heart className="h-5 w-5 text-white" />
                    </div>
                    <div>
                        <div className="flex items-center space-x-3">
                        <h1 className="text-xl font-semibold text-gray-900">Admin Dashboard</h1>
                        <Badge variant="outline" className="text-xs">
                            {userSession.user.permissions.role}
                        </Badge>
                        </div>
                        <p className="text-sm text-gray-600">
                        Welcome back, {userSession.user.username}
                        </p>
                    </div>
                </div>
                <div className="flex items-center space-x-4">
                    <Button variant="outline" size="sm" onClick={handleRefresh} disabled={loading} className="flex items-center space-x-2">
                        <RefreshCw className={`w-4 h-4 ${loading ? 'animate-spin' : ''}`} />
                        <span>Refresh</span>
                    </Button>
<<<<<<< HEAD
                    
=======
>>>>>>> d96e93c1
                    <Button variant="ghost" size="sm" onClick={onLogout} className="flex items-center space-x-2 text-gray-600 hover:text-gray-900">
                        <LogOut className="w-4 h-4" />
                        <span>Logout</span>
                    </Button>
                </div>
            </div>
        </div>
      </header>

      <main className="max-w-7xl mx-auto px-4 sm:px-6 lg:px-8 py-8">
<<<<<<< HEAD
        <div className="flex items-center justify-between mb-8">
            <div>
                <h2 className="text-2xl text-gray-900">Overview</h2>
                <p className="text-gray-600">Monitor your donation platform performance</p>
            </div>
            <div className="flex items-center space-x-3">
                {hasPermission('create_campaign') && (
                <Button onClick={() => onNavigate('admin-campaigns')} className="bg-indigo-600 hover:bg-indigo-700">
                    <Settings className="w-4 h-4 mr-2" />
                    Manage Campaigns
                </Button>
                )}
                {hasPermission('view_kiosks') && (
                <Button variant="outline" onClick={() => onNavigate('admin-kiosks')}>
                    <Settings className="w-4 h-4 mr-2" />
                    Manage Kiosks
                </Button>
                )}
            </div>
        </div>
        
=======
>>>>>>> d96e93c1
        <div className="grid grid-cols-1 md:grid-cols-2 lg:grid-cols-4 gap-6 mb-8">
            <Card>
                <CardContent className="p-6">
                <div className="flex items-center justify-between">
                    <div>
                    <p className="text-sm font-medium text-gray-600">Total Raised</p>
                    <p className="font-semibold text-gray-900 whitespace-nowrap text-[clamp(1.125rem,4vw,1.5rem)]">
                        {loading ? '...' : formatLargeCurrency(stats.totalRaised)}
                    </p>
                    </div>
                    <div className="h-12 w-12 bg-green-100 rounded-lg flex items-center justify-center"><DollarSign className="h-6 w-6 text-green-600" /></div>
                </div>
                </CardContent>
            </Card>
            <Card>
                <CardContent className="p-6">
                <div className="flex items-center justify-between">
                    <div>
                    <p className="text-sm font-medium text-gray-600">Total Donations</p>
                    <p className="text-2xl font-semibold text-gray-900">{loading ? '...' : formatNumber(stats.totalDonations)}</p>
                    </div>
                    <div className="h-12 w-12 bg-blue-100 rounded-lg flex items-center justify-center"><Heart className="h-6 w-6 text-blue-600" /></div>
                </div>
                </CardContent>
            </Card>
            <Card>
                <CardContent className="p-6">
                <div className="flex items-center justify-between">
                    <div>
                    <p className="text-sm font-medium text-gray-600">Active Campaigns</p>
                    <p className="text-2xl font-semibold text-gray-900">{loading ? '...' : stats.activeCampaigns}</p>
                    </div>
                    <div className="h-12 w-12 bg-purple-100 rounded-lg flex items-center justify-center"><Globe className="h-6 w-6 text-purple-600" /></div>
                </div>
                </CardContent>
            </Card>
            <Card>
                <CardContent className="p-6">
                <div className="flex items-center justify-between">
                    <div>
                    <p className="text-sm font-medium text-gray-600">Active Kiosks</p>
                    <p className="text-2xl font-semibold text-gray-900">{loading ? '...' : stats.activeKiosks}</p>
                    </div>
                    <div className="h-12 w-12 bg-orange-100 rounded-lg flex items-center justify-center"><Settings className="h-6 w-6 text-orange-600" /></div>
                </div>
                </CardContent>
            </Card>
        </div>

        <div className="grid grid-cols-1 lg:grid-cols-2 gap-8 mb-8">
          <Card>
            <CardHeader>
              <CardTitle>Campaign Goal Comparison</CardTitle>
            </CardHeader>
            <CardContent>
              <ResponsiveContainer width="100%" height={300}>
                <BarChart data={goalComparisonData}>
                  <CartesianGrid strokeDasharray="3 3" />
                  <XAxis dataKey="name" tick={false} />
                  <YAxis tickFormatter={(value) => formatCurrency(value as number)}/>
                  <Tooltip formatter={(value) => formatCurrency(value as number)} />
                  <Legend />
                  <Bar dataKey="Collected" fill="#3B82F6" />
                  <Bar dataKey="Goal" fill="#8B5CF6" />
                </BarChart>
              </ResponsiveContainer>
            </CardContent>
          </Card>

          <Card>
            <CardHeader>
              <CardTitle>Campaign Categories</CardTitle>
            </CardHeader>
            <CardContent>
              <ResponsiveContainer width="100%" height={300}>
                <PieChart>
                  <Pie data={categoryData} cx="50%" cy="50%" innerRadius={60} outerRadius={100} paddingAngle={5} dataKey="value" nameKey="name">
                    {categoryData.map((entry, index) => <Cell key={`cell-${index}`} fill={entry.color} />)}
                  </Pie>
                  <Tooltip formatter={(value, name) => [`${value}%`, name]} />
                </PieChart>
              </ResponsiveContainer>
            </CardContent>
          </Card>
        </div>

        <div className="grid grid-cols-1 lg:grid-cols-3 gap-8 mb-8">
            {/* ⬇️ THIS ENTIRE SECTION IS RESTORED TO ITS ORIGINAL DESIGN ⬇️ */}
            <Card className="lg:col-span-2">
              <CardHeader className="flex flex-row items-center justify-between">
                <div>
                  <CardTitle>Top Performing Campaigns</CardTitle>
                  <CardDescription>Campaigns by fundraising progress</CardDescription>
                </div>
                {hasPermission('view_campaigns') && (
                  <Button variant="outline" size="sm" onClick={() => onNavigate('admin-campaigns')}>View All</Button>
                )}
              </CardHeader>
              <CardContent>
              <div className="space-y-4">
                {topCampaigns.length > 0 ? topCampaigns.map((campaign) => {
                  const collected = campaign.collectedAmount || 0;
                  const goal = campaign.goalAmount || 1;
                  const progress = Math.round((collected / goal) * 100);
                  return (
                    <div key={campaign.id} className="space-y-2">
                      <div className="flex items-center justify-between">
                        <h4 className="font-medium text-gray-900">{campaign.title}</h4>
                        <div className="text-right">
                          <p className="text-sm font-medium text-green-600">{formatCurrency(collected)}</p>
                          <p className="text-xs text-gray-500">{campaign.donationCount || 0} donors</p>
                        </div>
                      </div>
                      <Progress value={progress} className="h-2" />
                      <div className="flex justify-between text-xs text-gray-500">
                        <span>{progress}% complete</span>
                        <span>Goal: {formatCurrency(goal)}</span>
                      </div>
                    </div>
                  );
                }) : <p className="text-sm text-gray-500">No campaign data available.</p>}
              </div>
              </CardContent>
            </Card>
            <Card>
                <CardHeader>
                <CardTitle>Recent Activity</CardTitle>
                </CardHeader>
                <CardContent>
                <div className="space-y-4">
                    {recentActivities.map((activity) => (
                    <div key={activity.id} className="flex items-start space-x-3">
                        <div className="flex-shrink-0 mt-0.5">{getActivityIcon(activity.type)}</div>
                        <div className="flex-1 min-w-0">
                        <p className="text-sm text-gray-900">{activity.message}</p>
                        <div className="flex items-center space-x-2 mt-1">
                            <p className="text-xs text-gray-500">{activity.timestamp}</p>
                            {activity.kioskId && (<Badge variant="secondary" className="text-xs">{activity.kioskId}</Badge>)}
                        </div>
                        </div>
                    </div>
                    ))}
                </div>
                </CardContent>
            </Card>
        </div>

        <div className="grid grid-cols-1 lg:grid-cols-2 gap-8">
            <Card>
                <CardHeader>
                <CardTitle className="flex items-center space-x-2"><AlertCircle className="w-5 h-5 text-yellow-600" /><span>System Alerts</span></CardTitle>
                </CardHeader>
                <CardContent>
                <div className="space-y-3">
                    {alerts.map((alert) => (
                    <div key={alert.id} className="flex items-start space-x-3 p-3 rounded-lg bg-gray-50">
                        <div className="flex-shrink-0 mt-0.5">{getAlertIcon(alert.type)}</div>
                        <p className="text-sm text-gray-900">{alert.message}</p>
                    </div>
                    ))}
                </div>
                </CardContent>
            </Card>
            <Card>
                <CardHeader>
                <CardTitle>Quick Actions</CardTitle>
                </CardHeader>
                <CardContent>
                <div className="grid grid-cols-1 gap-3">
                    {hasPermission('view_campaigns') && <Button variant="outline" className="justify-start h-12" onClick={() => onNavigate('admin-campaigns')}><Database className="w-4 h-4 mr-3" />Manage Campaigns</Button>}
                    {hasPermission('view_kiosks') && <Button variant="outline" className="justify-start h-12" onClick={() => onNavigate('admin-kiosks')}><Settings className="w-4 h-4 mr-3" />Configure Kiosks</Button>}
                    {hasPermission('view_donations') && <Button variant="outline" className="justify-start h-12" onClick={() => onNavigate('admin-donations')}><TrendingUp className="w-4 h-4 mr-3" />View Donations</Button>}
                    {hasPermission('view_users') && <Button variant="outline" className="justify-start h-12" onClick={() => onNavigate('admin-users')}><UserCog className="w-4 h-4 mr-3" />User Management</Button>}
                </div>
                </CardContent>
            </Card>
        </div>
      </main>
    </div>
  );
}<|MERGE_RESOLUTION|>--- conflicted
+++ resolved
@@ -190,10 +190,6 @@
                         <RefreshCw className={`w-4 h-4 ${loading ? 'animate-spin' : ''}`} />
                         <span>Refresh</span>
                     </Button>
-<<<<<<< HEAD
-                    
-=======
->>>>>>> d96e93c1
                     <Button variant="ghost" size="sm" onClick={onLogout} className="flex items-center space-x-2 text-gray-600 hover:text-gray-900">
                         <LogOut className="w-4 h-4" />
                         <span>Logout</span>
@@ -204,7 +200,6 @@
       </header>
 
       <main className="max-w-7xl mx-auto px-4 sm:px-6 lg:px-8 py-8">
-<<<<<<< HEAD
         <div className="flex items-center justify-between mb-8">
             <div>
                 <h2 className="text-2xl text-gray-900">Overview</h2>
@@ -225,9 +220,7 @@
                 )}
             </div>
         </div>
-        
-=======
->>>>>>> d96e93c1
+
         <div className="grid grid-cols-1 md:grid-cols-2 lg:grid-cols-4 gap-6 mb-8">
             <Card>
                 <CardContent className="p-6">
